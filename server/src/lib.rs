--- conflicted
+++ resolved
@@ -13,11 +13,7 @@
 pub mod action;
 pub mod action_card;
 pub mod advance;
-<<<<<<< HEAD
-mod ai;
-=======
 pub mod ai;
->>>>>>> 72ea030d
 pub mod ai_actions;
 mod barbarians;
 pub mod card;
