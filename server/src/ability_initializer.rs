--- conflicted
+++ resolved
@@ -76,11 +76,7 @@
                 .collect_options
                 .entry(terrain.clone())
                 .or_default()
-<<<<<<< HEAD
-                .insert(option.clone());
-=======
                 .push(option.clone());
->>>>>>> 56486198
         })
         .add_ability_undo_deinitializer(move |game, player_index| {
             let player = &mut game.players[player_index];
