use serde::{Deserialize, Serialize};

use crate::{
    city::CityData,
    game::{Game, StatusPhaseState},
    hexagon::Position,
    player::Player,
};

#[derive(Serialize, Deserialize)]
pub struct StatusPhaseAction {
    data: String,
    phase: StatusPhaseState,
}

impl StatusPhaseAction {
    pub fn new(data: String, phase: StatusPhaseState) -> Self {
        Self { data, phase }
    }

    pub fn execute(self, player: &mut Player, game: &mut Game) {
        match self.phase {
            StatusPhaseState::CompleteObjectives => {
                let completed_objectives = serde_json::from_str::<CompleteObjectives>(&self.data)
                    .expect("data should be valid complete objectives json")
                    .objectives;
                todo!()
            }
            StatusPhaseState::FreeAdvance => {
                let advance = serde_json::from_str::<FreeAdvance>(&self.data)
                    .expect("data should be valid free advance json")
                    .advance;
                if !player.can_advance_free(&advance) {
                    panic!("Illegal action");
                }
                player.advance(&advance, game);
            }
            StatusPhaseState::RaseSize1City => {
                let city = serde_json::from_str::<RaseSize1City>(&self.data)
                    .expect("data should be valid rase city json")
                    .city;
                if let Some(city) = city {
                    player.raze_city(&city, game);
                }
            }
            StatusPhaseState::ChangeGovernmentType => {
                let new_government_advance =
                    serde_json::from_str::<ChangeGovernmentType>(&self.data)
                        .expect("data should be valid change government type json")
                        .new_government_advance;
                if let Some(new_government_advance) = new_government_advance {
                    todo!()
                }
            }
            StatusPhaseState::DetermineFirstPlayer => {
                let player = serde_json::from_str::<DetermineFirstPlayer>(&self.data)
                    .expect("data should be valid determine first player json")
                    .player;
                game.starting_player = player;
                game.current_player = player;
            }
        }
    }
}

#[derive(Serialize, Deserialize)]
pub struct CompleteObjectives {
    objectives: Vec<String>,
}

#[derive(Serialize, Deserialize)]
pub struct FreeAdvance {
    advance: String,
}

#[derive(Serialize, Deserialize)]
pub struct RaseSize1City {
    city: Option<Position>,
}

#[derive(Serialize, Deserialize)]
pub struct ChangeGovernmentType {
    new_government_advance: Option<String>,
}

#[derive(Serialize, Deserialize)]
pub struct DetermineFirstPlayer {
    player: usize,
}

pub fn player_that_chooses_next_first_player(
    players: &Vec<Player>,
    current_start_player: usize,
) -> usize {
    let mut potential_deciding_players = Vec::new();
    let mut best_total: Option<u32> = None;
    for (i, player) in players.iter().enumerate() {
        let total = player.resources().mood_tokens + player.resources().culture_tokens;
        match best_total {
            None => {
                potential_deciding_players.push(i);
                best_total = Some(total);
<<<<<<< HEAD
            }
            Some(t) => {
                if total > t {
                    potential_deciding_players.clear();
                    best_total = Some(total);
                    potential_deciding_players.push(i);
                } else if total == t {
                    potential_deciding_players.push(i);
                }
            }
=======
            },
            Some(t) if total > t => {
                    potential_deciding_players.clear();
                    best_total = Some(total);
                    potential_deciding_players.push(i);
            },
            Some(t) if total == t => {
                potential_deciding_players.push(i);
            },
            Some(_) => {}
>>>>>>> 590ec57a
        }
    }
    potential_deciding_players
        .into_iter()
        .min_by_key(|&index| {
            (index as isize - current_start_player as isize).rem_euclid(players.len() as isize)
        })
        .expect("there should at least be one player with the most mood and culture tokens")
}

#[cfg(test)]
mod tests {
    use crate::content;
    use crate::player::Player;
    use crate::resource_pile::ResourcePile;
    use crate::status_phase_actions::player_that_chooses_next_first_player;
    use content::civilizations::tests as civ;

<<<<<<< HEAD
    fn assert_next_player(
        name: &str,
        player0_mood: u32,
        player1_mood: u32,
        player2_mood: u32,
        expected_player: usize,
    ) {
=======
    fn assert_next_player(name: &str, player0_mood: u32, player1_mood: u32, player2_mood: u32, expected_player: usize) {
>>>>>>> 590ec57a
        let mut player0 = Player::new(civ::get_test_civilization(), 0);
        player0.gain_resources(ResourcePile::mood_tokens(player0_mood));
        let mut player1 = Player::new(civ::get_test_civilization(), 1);
        player1.gain_resources(ResourcePile::mood_tokens(player1_mood));
        let mut player2 = Player::new(civ::get_test_civilization(), 2);
        player2.gain_resources(ResourcePile::mood_tokens(player2_mood));
        let players = vec![player0, player1, player2];
        let got = player_that_chooses_next_first_player(&players, 1);
        assert_eq!(got, expected_player, "{name}");
    }

    #[test]
    fn test_player_that_chooses_next_first_player() {
        assert_next_player("player 0 has more mood", 1, 0, 0, 0);
        assert_next_player("player 1 has more mood", 0, 1, 0, 1);
        assert_next_player("tie between 0 and 1 - player 1 stays", 1, 1, 0, 1);
        assert_next_player(
            "tie between 0 and 2 - player 2 is the next player after the current first player",
            1,
            0,
            1,
            2,
        );
    }
}<|MERGE_RESOLUTION|>--- conflicted
+++ resolved
@@ -1,7 +1,6 @@
 use serde::{Deserialize, Serialize};
 
 use crate::{
-    city::CityData,
     game::{Game, StatusPhaseState},
     hexagon::Position,
     player::Player,
@@ -100,29 +99,16 @@
             None => {
                 potential_deciding_players.push(i);
                 best_total = Some(total);
-<<<<<<< HEAD
             }
-            Some(t) => {
-                if total > t {
-                    potential_deciding_players.clear();
-                    best_total = Some(total);
-                    potential_deciding_players.push(i);
-                } else if total == t {
-                    potential_deciding_players.push(i);
-                }
+            Some(t) if total > t => {
+                potential_deciding_players.clear();
+                best_total = Some(total);
+                potential_deciding_players.push(i);
             }
-=======
-            },
-            Some(t) if total > t => {
-                    potential_deciding_players.clear();
-                    best_total = Some(total);
-                    potential_deciding_players.push(i);
-            },
             Some(t) if total == t => {
                 potential_deciding_players.push(i);
-            },
+            }
             Some(_) => {}
->>>>>>> 590ec57a
         }
     }
     potential_deciding_players
@@ -141,7 +127,6 @@
     use crate::status_phase_actions::player_that_chooses_next_first_player;
     use content::civilizations::tests as civ;
 
-<<<<<<< HEAD
     fn assert_next_player(
         name: &str,
         player0_mood: u32,
@@ -149,31 +134,37 @@
         player2_mood: u32,
         expected_player: usize,
     ) {
-=======
-    fn assert_next_player(name: &str, player0_mood: u32, player1_mood: u32, player2_mood: u32, expected_player: usize) {
->>>>>>> 590ec57a
         let mut player0 = Player::new(civ::get_test_civilization(), 0);
-        player0.gain_resources(ResourcePile::mood_tokens(player0_mood));
-        let mut player1 = Player::new(civ::get_test_civilization(), 1);
-        player1.gain_resources(ResourcePile::mood_tokens(player1_mood));
-        let mut player2 = Player::new(civ::get_test_civilization(), 2);
-        player2.gain_resources(ResourcePile::mood_tokens(player2_mood));
-        let players = vec![player0, player1, player2];
-        let got = player_that_chooses_next_first_player(&players, 1);
-        assert_eq!(got, expected_player, "{name}");
-    }
+        fn assert_next_player(
+            name: &str,
+            player0_mood: u32,
+            player1_mood: u32,
+            player2_mood: u32,
+            expected_player: usize,
+        ) {
+            let mut player0 = Player::new(civ::get_test_civilization(), 0);
+            player0.gain_resources(ResourcePile::mood_tokens(player0_mood));
+            let mut player1 = Player::new(civ::get_test_civilization(), 1);
+            player1.gain_resources(ResourcePile::mood_tokens(player1_mood));
+            let mut player2 = Player::new(civ::get_test_civilization(), 2);
+            player2.gain_resources(ResourcePile::mood_tokens(player2_mood));
+            let players = vec![player0, player1, player2];
+            let got = player_that_chooses_next_first_player(&players, 1);
+            assert_eq!(got, expected_player, "{name}");
+        }
 
-    #[test]
-    fn test_player_that_chooses_next_first_player() {
-        assert_next_player("player 0 has more mood", 1, 0, 0, 0);
-        assert_next_player("player 1 has more mood", 0, 1, 0, 1);
-        assert_next_player("tie between 0 and 1 - player 1 stays", 1, 1, 0, 1);
-        assert_next_player(
-            "tie between 0 and 2 - player 2 is the next player after the current first player",
-            1,
-            0,
-            1,
-            2,
-        );
+        #[test]
+        fn test_player_that_chooses_next_first_player() {
+            assert_next_player("player 0 has more mood", 1, 0, 0, 0);
+            assert_next_player("player 1 has more mood", 0, 1, 0, 1);
+            assert_next_player("tie between 0 and 1 - player 1 stays", 1, 1, 0, 1);
+            assert_next_player(
+                "tie between 0 and 2 - player 2 is the next player after the current first player",
+                1,
+                0,
+                1,
+                2,
+            );
+        }
     }
 }