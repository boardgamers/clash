use crate::advance::{Advance, base_advance_cost, player_government};
use crate::city_pieces::DestroyedStructures;
use crate::consts::{STACK_LIMIT, UNIT_LIMIT_BARBARIANS, UNIT_LIMIT_PIRATES};
use crate::content::ability::construct_event_origin;
use crate::content::custom_actions::{CustomActionExecution, CustomActionInfo};
use crate::events::{Event, EventOrigin, EventPlayer};
use crate::leader::Leader;
use crate::leader_ability::LeaderAbility;
use crate::log::{ActionLogBalance, ActionLogEntry, add_action_log_item};
use crate::objective_card::CompletedObjective;
use crate::payment::PaymentOptions;
use crate::player_events::{CostInfo, TransientEvents};
use crate::playing_actions::PlayingActionType;
use crate::special_advance::SpecialAdvance;
use crate::unit::UnitType;
use crate::victory_points::{
    SpecialVictoryPoints, VictoryPointAttribution, add_special_victory_points, victory_points_parts,
};
use crate::wonder::Wonder;
use crate::{
    city::City,
    city_pieces::Building::{self},
    civilization::Civilization,
    consts::{BUILDING_COST, CITY_LIMIT, CITY_PIECE_LIMIT, UNIT_LIMIT},
    content::custom_actions::CustomActionType,
    game::Game,
    leader::LeaderInfo,
    player_events::PlayerEvents,
    position::Position,
    resource_pile::ResourcePile,
    unit::{Unit, Units},
};
use enumset::EnumSet;
use itertools::Itertools;
use serde::{Deserialize, Serialize};
use std::collections::HashMap;
use std::fmt::Display;

#[derive(Serialize, Deserialize, PartialEq, Eq)]
pub enum PlayerType {
    Human,
    Barbarian,
}

pub struct Player {
    pub(crate) name: Option<String>,
    pub index: usize,
    pub resources: ResourcePile,
    pub resource_limit: ResourcePile,
    // transient, only for the current turn, only the active player can gain resources
    pub wasted_resources: ResourcePile,
    pub(crate) events: PlayerEvents,
    pub cities: Vec<City>,
    pub destroyed_structures: DestroyedStructures,
    pub units: Vec<Unit>,
    pub civilization: Civilization,
    pub available_leaders: Vec<Leader>,
    pub recruited_leaders: Vec<Leader>,
    pub advances: EnumSet<Advance>,
    pub great_library_advance: Option<Advance>,
    pub special_advances: EnumSet<SpecialAdvance>,
    pub wonders_built: Vec<Wonder>,
    pub wonders_owned: EnumSet<Wonder>, // transient
    pub incident_tokens: u8,
    pub completed_objectives: Vec<CompletedObjective>,
    pub captured_leaders: Vec<Leader>,
    pub special_victory_points: Vec<SpecialVictoryPoints>,
    pub custom_actions: HashMap<CustomActionType, CustomActionInfo>, // transient
    pub wonder_cards: Vec<Wonder>,
    pub action_cards: Vec<u8>,
    pub objective_cards: Vec<u8>,
    pub next_unit_id: u32,
    pub played_once_per_turn_actions: Vec<CustomActionType>,
    pub event_info: HashMap<String, String>,
    pub secrets: Vec<String>,
    pub(crate) objective_opportunities: Vec<String>, // transient
    pub(crate) gained_objective: Option<u8>,         // transient
    pub(crate) great_mausoleum_action_cards: u8,     // transient
}

impl Display for Player {
    fn fmt(&self, f: &mut std::fmt::Formatter<'_>) -> std::fmt::Result {
        write!(f, "{}", self.get_name())
    }
}

#[derive(PartialEq, Eq, Copy, Clone)]
pub enum CostTrigger {
    WithModifiers,
    NoModifiers,
    // NoModifiersWithExtraListeners(Arc<dyn Fn(&CostInfo, &Wonder, &Game) + Send + Sync>),
}

impl Player {
    ///
    /// # Panics
    /// Panics if the civilization does not exist
    #[must_use]
    pub fn new(civilization: Civilization, index: usize) -> Self {
        Self {
            name: None,
            index,
            resources: ResourcePile::empty(),
            resource_limit: ResourcePile::empty(),
            wasted_resources: ResourcePile::empty(),
            events: PlayerEvents::new(),
            cities: Vec::new(),
            destroyed_structures: DestroyedStructures::new(),
            units: Vec::new(),
            available_leaders: civilization
                .leaders
                .iter()
                .map(|leader| leader.leader)
                .collect_vec(),
            recruited_leaders: Vec::new(),
            civilization,
            advances: EnumSet::empty(),
            special_advances: EnumSet::empty(),
            great_library_advance: None,
            incident_tokens: 0,
            completed_objectives: Vec::new(),
            captured_leaders: Vec::new(),
            special_victory_points: Vec::new(),
            custom_actions: HashMap::new(),
            wonder_cards: Vec::new(),
            action_cards: Vec::new(),
            objective_cards: Vec::new(),
            wonders_built: Vec::new(),
            wonders_owned: EnumSet::new(),
            next_unit_id: 0,
            played_once_per_turn_actions: Vec::new(),
            event_info: HashMap::new(),
            secrets: Vec::new(),
            objective_opportunities: Vec::new(),
            gained_objective: None,
            great_mausoleum_action_cards: 0,
        }
    }

    ///
    /// # Panics
    ///
    /// Panics if the leader does not exist
    #[must_use]
    pub fn get_leader(&self, name: Leader) -> &LeaderInfo {
        self.civilization
            .leaders
            .iter()
            .find(|leader| leader.leader == name)
            .unwrap_or_else(|| panic!("Leader {name:?} not found"))
    }

    ///
    /// # Panics
    ///
    /// Panics if the leader ability does not exist
    #[must_use]
    pub fn get_leader_ability(&self, name: &str) -> &LeaderAbility {
        self.civilization
            .leaders
            .iter()
            .find_map(|leader| leader.abilities.iter().find(|l| l.name == name))
            .unwrap_or_else(|| panic!("Leader ability {name} not found"))
    }

    pub(crate) fn with_leader(
        leader: Leader,
        game: &mut Game,
        player_index: usize,
        f: impl FnOnce(&mut Game, &LeaderAbility) + Clone,
    ) {
        let pos = game.players[player_index]
            .civilization
            .leaders
            .iter()
            .position(|l| l.leader == leader)
            .expect("player should have the leader");
        let l = game.players[player_index].civilization.leaders.remove(pos);
        for a in &l.abilities {
            (f.clone())(game, a);
        }
        game.players[player_index]
            .civilization
            .leaders
            .insert(pos, l);
    }

    #[must_use]
    pub fn available_leaders(&self) -> Vec<&LeaderInfo> {
        self.available_leaders
            .iter()
            .map(|name| self.get_leader(*name))
            .collect()
    }

    pub fn set_name(&mut self, name: String) {
        self.name = Some(name);
    }

    #[must_use]
    pub fn get_name(&self) -> String {
        if self.is_human() {
            self.name
                .clone()
                .unwrap_or(format!("Player{}", self.index + 1))
        } else {
            self.civilization.name.clone()
        }
    }

    /// Returns the government of this [`Player`].
    ///
    /// # Panics
    ///
    /// Panics if the player has advances which don't exist
    #[must_use]
    pub fn government(&self, game: &Game) -> Option<String> {
        player_government(game, self.advances)
    }

    #[must_use]
    pub fn can_afford(&self, cost: &PaymentOptions) -> bool {
        cost.can_afford(&self.resources)
    }

    #[must_use]
    pub fn can_advance_ignore_contradicting(&self, advance: Advance, game: &Game) -> bool {
        if self.has_advance(advance) {
            return false;
        }
        if let Some(required_advance) = advance.info(game).required {
            if !self.has_advance(required_advance) {
                return false;
            }
        }
        true
    }

    #[must_use]
    pub fn can_advance_free(&self, advance: Advance, game: &Game) -> bool {
        for contradicting_advance in &advance.info(game).contradicting {
            if self.has_advance(*contradicting_advance) {
                return false;
            }
        }
        self.can_advance_ignore_contradicting(advance, game)
    }

    #[must_use]
    pub fn can_advance(&self, advance: Advance, game: &Game) -> bool {
        self.can_afford(
            &self
                .advance_cost(advance, game, CostTrigger::NoModifiers)
                .cost,
        ) && self.can_advance_free(advance, game)
    }

    #[must_use]
    pub fn has_advance(&self, advance: Advance) -> bool {
        self.advances.contains(advance)
    }

    #[must_use]
    pub fn has_special_advance(&self, advance: SpecialAdvance) -> bool {
        self.special_advances.contains(advance)
    }

    #[must_use]
    pub fn can_use_advance(&self, advance: Advance) -> bool {
        self.has_advance(advance) || self.great_library_advance.is_some_and(|a| a == advance)
    }

    #[must_use]
    pub fn victory_points(&self, game: &Game) -> f32 {
        victory_points_parts(self, game)
            .iter()
            .map(|(_, v)| v)
            .sum()
    }

    #[must_use]
    pub fn owned_buildings(&self, game: &Game) -> usize {
        game.players
            .iter()
            .flat_map(|player| &player.cities)
            .map(|city| city.pieces.buildings(Some(self.index)).len())
            .sum()
    }

    #[must_use]
    pub fn is_building_available(&self, building: Building, game: &Game) -> bool {
        game.players
            .iter()
            .flat_map(|player| &player.cities)
            .flat_map(|city| city.pieces.building_owners())
            .filter(|(b, owner)| b == &building && owner.is_some_and(|owner| owner == self.index))
            .count()
            < CITY_PIECE_LIMIT - self.destroyed_structures.get_building(building)
    }

    #[must_use]
    pub fn is_city_available(&self) -> bool {
        self.cities.len() < (CITY_LIMIT - self.destroyed_structures.cities) as usize
    }

    #[must_use]
    pub fn is_human(&self) -> bool {
        self.civilization.is_human()
    }

    #[must_use]
    pub fn available_units(&self) -> Units {
        let mut units = self.unit_limit();
        for u in &self.units {
            units -= &u.unit_type;
        }
        units
    }

    #[must_use]
    pub fn unit_limit(&self) -> Units {
        if self.is_human() {
            UNIT_LIMIT.clone()
        } else if self.civilization.is_barbarian() {
            UNIT_LIMIT_BARBARIANS.clone()
        } else {
            UNIT_LIMIT_PIRATES.clone()
        }
    }

    pub fn strip_secret(&mut self) {
        self.wonder_cards = self.wonder_cards.iter().map(|_| Wonder::Hidden).collect();
        self.action_cards = self.action_cards.iter().map(|_| 0).collect();
        self.objective_cards = self.objective_cards.iter().map(|_| 0).collect();
        self.secrets = Vec::new();
    }

    #[must_use]
    pub fn building_cost(&self, game: &Game, building: Building, execute: CostTrigger) -> CostInfo {
        self.trigger_cost_event(
            |e| &e.building_cost,
            CostInfo::new(
                self,
                PaymentOptions::resources(self, construct_event_origin(), BUILDING_COST),
            ),
            &building,
            game,
            execute,
        )
    }

    #[must_use]
    pub fn advance_cost(&self, advance: Advance, game: &Game, execute: CostTrigger) -> CostInfo {
        self.trigger_cost_event(
            |e| &e.advance_cost,
            CostInfo::new(self, base_advance_cost(self)),
            &advance,
            game,
            execute,
        )
    }

    #[must_use]
    pub fn try_get_city(&self, position: Position) -> Option<&City> {
        let position = self
            .cities
            .iter()
            .position(|city| city.position == position)?;
        Some(&self.cities[position])
    }

    ///
    /// # Panics
    /// Panics if city does not exist
    #[must_use]
    pub fn get_city(&self, position: Position) -> &City {
        self.try_get_city(position).expect("city should exist")
    }

    #[must_use]
    pub fn try_get_city_mut(&mut self, position: Position) -> Option<&mut City> {
        let position = self
            .cities
            .iter()
            .position(|city| city.position == position)?;
        Some(&mut self.cities[position])
    }

    ///
    /// # Panics
    /// Panics if city does not exist
    #[must_use]
    pub fn get_city_mut(&mut self, position: Position) -> &mut City {
        self.try_get_city_mut(position).expect("city should exist")
    }

    #[must_use]
    pub fn can_raze_city(&self, city_position: Position) -> bool {
        self.cities.len() > 1
            && self
                .try_get_city(city_position)
                .is_some_and(|city| city.size() == 1)
    }

    #[must_use]
    pub fn try_get_unit(&self, id: u32) -> Option<&Unit> {
        self.units.iter().find(|unit| unit.id == id)
    }

    /// Returns an immutable reference to a player's unit.
    ///
    /// # Panics
    /// Panics if unit does not exist
    #[must_use]
    pub fn get_unit(&self, id: u32) -> &Unit {
        self.units
            .iter()
            .find(|unit| unit.id == id)
            .unwrap_or_else(|| panic!("unit should exist {id} for player {}", self.index))
    }

    /// Returns a mutable reference to a player's unit.
    ///
    /// # Panics
    /// Panics if unit does not exist
    #[must_use]
    pub fn get_unit_mut(&mut self, id: u32) -> &mut Unit {
        self.units
            .iter_mut()
            .find(|unit| unit.id == id)
            .unwrap_or_else(|| panic!("unit should exist {id}for player {}", self.index))
<<<<<<< HEAD
    }

    pub(crate) fn remove_unit(&mut self, id: u32) -> Unit {
        // carried units can be transferred to another ship - which has to be selected later
        self.units.remove(
            self.units
                .iter()
                .position(|unit| unit.id == id)
                .expect("unit should exist"),
        )
=======
>>>>>>> 03177ac6
    }

    #[must_use]
    pub fn get_units(&self, position: Position) -> Vec<&Unit> {
        self.units
            .iter()
            .filter(|unit| unit.position == position)
            .collect()
    }

    #[must_use]
    pub fn get_units_mut(&mut self, position: Position) -> Vec<&mut Unit> {
        self.units
            .iter_mut()
            .filter(|unit| unit.position == position)
            .collect()
    }

    #[must_use]
    pub fn active_leader(&self) -> Option<Leader> {
        self.units.iter().find_map(|unit| {
            if let UnitType::Leader(l) = unit.unit_type {
                Some(l)
            } else {
                None
            }
        })
    }

    pub(crate) fn trigger_event<T, U, V>(
        &self,
        event: fn(&TransientEvents) -> &Event<T, U, V, ()>,
        value: &mut T,
        info: &U,
        details: &V,
    ) where
        T: Clone + PartialEq,
    {
        let e = event(&self.events.transient);
        e.get().trigger(value, info, details, &mut ());
    }

    pub(crate) fn trigger_cost_event<U, V>(
        &self,
        get_event: impl Fn(&TransientEvents) -> &Event<CostInfo, U, V>,
        mut cost_info: CostInfo,
        info: &U,
        details: &V,
        trigger: CostTrigger,
    ) -> CostInfo {
        let event = get_event(&self.events.transient).get();
        match trigger {
            CostTrigger::WithModifiers => {
                let m =
                    event.trigger_with_modifiers(&mut cost_info, info, details, &mut (), trigger);
                cost_info.cost.modifiers = m;
            }
            CostTrigger::NoModifiers => {
                event.trigger(&mut cost_info, info, details, &mut ());
            }
        }
        cost_info
    }

    ///
    /// # Panics
    /// Panics if the custom action type does not exist for this player
    #[must_use]
    pub fn custom_action_info(&self, custom_action_type: CustomActionType) -> CustomActionInfo {
        self.custom_actions
            .get(&custom_action_type)
            .cloned()
            .unwrap_or_else(|| {
                panic!(
                    "Custom action {custom_action_type:?} not found for player {}",
                    self.index
                )
            })
    }

    #[must_use]
    pub(crate) fn custom_action_modifiers(
        &self,
        base: &PlayingActionType,
    ) -> Vec<CustomActionType> {
        self.custom_actions
            .iter()
            .filter_map(move |(t, c)| {
                if let CustomActionExecution::Modifier(b) = &c.execution {
                    (b == base).then_some(*t)
                } else {
                    None
                }
            })
            .collect_vec()
    }

    pub(crate) fn gain_event_victory_points(&mut self, points: f32, origin: &EventOrigin) {
        add_special_victory_points(self, points, origin, VictoryPointAttribution::Events);
    }

    pub(crate) fn gain_objective_victory_points(&mut self, points: f32, origin: &EventOrigin) {
        add_special_victory_points(self, points, origin, VictoryPointAttribution::Objectives);
    }
}

pub(crate) fn gain_unit(
    game: &mut Game,
    player: &EventPlayer,
    position: Position,
    unit_type: UnitType,
) {
    gain_units(
        game,
        player.index,
        position,
        Units::from_iter(vec![unit_type]),
        &player.origin,
    );
}

pub fn gain_units(
    game: &mut Game,
    player: usize,
    position: Position,
    units: Units,
    origin: &EventOrigin,
) {
    for (unit_type, amout) in units.clone() {
        for _ in 0..amout {
            if let UnitType::Leader(leader) = &unit_type {
                let p = game.player_mut(player);
                p.available_leaders.retain(|name| name != leader);
                p.recruited_leaders.push(*leader);
                Player::with_leader(*leader, game, player, |game, leader| {
                    leader.listeners.init_first(game, player);
                });
            }
            let p = game.player_mut(player);
            p.units
                .push(Unit::new(player, position, unit_type, p.next_unit_id));
            p.next_unit_id += 1;
        }
    }

    game.log(
        player,
        origin,
        &format!("Gain {} at {}", units.to_string(Some(game)), position),
    );
    add_action_log_item(
        game,
        player,
        ActionLogEntry::units(units, ActionLogBalance::Gain),
        origin.clone(),
        vec![],
    );
}

pub(crate) fn remove_unit(player: usize, id: u32, game: &mut Game) -> Unit {
    // carried units can be transferred to another ship - which has to be selected later
    let p = game.player_mut(player);

    p.units.remove(
        p.units
            .iter()
            .position(|unit| unit.id == id)
            .expect("unit should exist"),
    )
}

pub fn end_turn(game: &mut Game, player: usize) {
    let p = game.player_mut(player);
    for city in &mut p.cities {
        city.deactivate();
    }
    for unit in &mut p.units {
        unit.movement_restrictions = vec![];
    }
    p.played_once_per_turn_actions.clear();
    p.event_info.clear();
    if let Some(a) = p.great_library_advance.take() {
        a.info(game).listeners.clone().deinit(game, player);
    }
}

pub(crate) fn can_add_army_unit(p: &Player, position: Position) -> bool {
    p.get_units(position)
        .iter()
        .filter(|u| u.is_army_unit())
        .count()
        < STACK_LIMIT
}<|MERGE_RESOLUTION|>--- conflicted
+++ resolved
@@ -429,19 +429,6 @@
             .iter_mut()
             .find(|unit| unit.id == id)
             .unwrap_or_else(|| panic!("unit should exist {id}for player {}", self.index))
-<<<<<<< HEAD
-    }
-
-    pub(crate) fn remove_unit(&mut self, id: u32) -> Unit {
-        // carried units can be transferred to another ship - which has to be selected later
-        self.units.remove(
-            self.units
-                .iter()
-                .position(|unit| unit.id == id)
-                .expect("unit should exist"),
-        )
-=======
->>>>>>> 03177ac6
     }
 
     #[must_use]
