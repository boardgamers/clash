use core::panic;
use std::time::Duration;
use std::vec;

use itertools::Itertools;
use num_cpus;
use tokio::runtime::Runtime;

use crate::ai_actions::AiActions;
use crate::cache::Cache;
<<<<<<< HEAD
=======
use crate::game::GameContext;
use crate::game_data::GameData;
>>>>>>> 03177ac6
use crate::movement::MovementAction;
use crate::{
    action::{self, Action, ActionType},
    ai_missions::ActiveMissions,
    game::{Game, GameState},
    playing_actions::{PlayingAction, PlayingActionType},
    utils::{self, Rng},
};

pub const ACTION_SCORE_WEIGHTING: f64 = 0.0;
const ADAPTIVE_DIFFICULTY_SCORE_THRESHOLD: f64 = 10.0;
const ALLOCATE_UNITS_EVALUATION_TIME: f64 = 0.1;
const PRUNING_ITERATIONS: usize = 3;

pub struct AI {
    rng: Rng,
    pub difficulty: f64,
    pub thinking_time: Duration,
    pub adaptive_difficulty: bool,
    active_missions: ActiveMissions,
    ai_actions: AiActions,
}

impl AI {
    /// Returns an instance of an AI which takes control of one of the players in the game.
    ///
    /// # Panics
    ///
    /// Panics if the difficulty is not between 0 and 1
    #[must_use]
    pub fn new(
        difficulty: f64,
        thinking_time: Duration,
        adaptive_difficulty: bool,
        starting_game: &Game,
        player_index: usize,
    ) -> Self {
        assert!((0.0..=1.0).contains(&difficulty));
        let rng = Rng::new();
        let mut missions_rng = rng.clone();
        missions_rng.seed = missions_rng.seed.wrapping_add(1);
        missions_rng.next_seed();
        let starting_units = starting_game.players[player_index].units.len();

        AI {
            rng,
            difficulty,
            thinking_time,
            adaptive_difficulty,
            active_missions: ActiveMissions::new(
                starting_game,
                player_index,
                &mut missions_rng,
                Some((
                    thinking_time.mul_f64(ALLOCATE_UNITS_EVALUATION_TIME) * starting_units as u32,
                    difficulty,
                )),
            ),
            ai_actions: AiActions::new(),
        }
    }

    /// Returns the next action for the AI to take.
    ///
    /// # Panics
    ///
    /// May panic if the game is in an invalid state or if `ai_actions` provides an invalid action.
    /// Returns the next action for the AI to take.
    ///
    /// # Panics
    ///
    /// Panics if it's not the AI's turn
    pub fn next_action(&mut self, game: &Game) -> Action {
        assert_eq!(game.active_player(), self.active_missions.player_index);
        let start_time = std::time::Instant::now();

        if can_move(game, self.active_missions.player_index) {
            let idle_units = self.active_missions.idle_units.len();
            self.active_missions.update(
                game,
                &mut self.rng,
                Some((
                    self.thinking_time.mul_f64(ALLOCATE_UNITS_EVALUATION_TIME) * idle_units as u32,
                    self.difficulty,
                )),
            );
        }

        let mut actions = get_actions(&mut self.ai_actions, game, &self.active_missions);
        if actions.is_empty() {
            return forced_action(game);
        }
        if actions.len() == 1 {
            return actions
                .into_iter()
                .next()
                .expect("there should be 1 available action")
                .1;
        }

        let runtime = Runtime::new().expect("failed to create runtime");

        let players_active_missions = self
            .active_missions
            .get_players_active_missions(game, &mut self.rng);
        let difficulty_factor = difficulty_factor(self.difficulty);

        let mut evaluations = vec![1.0; actions.len()];
        for i in 0..PRUNING_ITERATIONS {
            if start_time.elapsed() >= self.thinking_time {
                break;
            }
            let time_remaining = self.thinking_time - start_time.elapsed();
            let thinking_time_per_action =
                time_remaining / actions.len() as u32 / (PRUNING_ITERATIONS - i) as u32;
            for (j, new_evaluation) in actions
                .iter()
                .map(|(action_group, action)| {
                    runtime
                        .block_on(evaluate_action(
                            game,
                            action,
                            action_group,
                            &mut self.rng,
                            thinking_time_per_action,
                            &players_active_missions,
                        ))
                        .powf(difficulty_factor)
                })
                .enumerate()
            {
                evaluations[j] = utils::new_average(evaluations[j], new_evaluation, i);
            }
            let median = utils::median(&evaluations);
            let (new_actions, new_evaluations) = actions
                .into_iter()
                .zip(evaluations.into_iter())
                .filter(|&(_, evaluation)| evaluation >= median)
                .unzip::<(ActionType, Action), f64, Vec<(ActionType, Action)>, Vec<f64>>();
            actions = new_actions;
            evaluations = new_evaluations;
        }

        let chosen_action = if self.difficulty >= 1.0 - f64::EPSILON {
            evaluations
                .iter()
                .enumerate()
                .max_by(|a, b| a.1.partial_cmp(b.1).expect("floating point error"))
                .expect("there are no possible actions")
                .0
        } else {
            utils::weighted_random_selection(&evaluations, &mut self.rng)
        };

        if self.difficulty > 0.0 + f64::EPSILON {
            let final_evaluation = evaluations
                .into_iter()
                .nth(chosen_action)
                .expect("there are no possible actions")
                .powf(1.0 / difficulty_factor);
            println!("average final relative score: {final_evaluation}");
            if self.adaptive_difficulty {
                if final_evaluation > ADAPTIVE_DIFFICULTY_SCORE_THRESHOLD {
                    println!("increasing difficulty");
                    self.increase_difficulty();
                } else if final_evaluation < -ADAPTIVE_DIFFICULTY_SCORE_THRESHOLD {
                    println!("decreasing difficulty");
                    self.decrease_difficulty();
                }
            }
        } else {
            println!("can't get action score or adapt difficulty because the AI's difficulty is 0");
        }

        actions
            .into_iter()
            .nth(chosen_action)
            .expect("there are no possible actions")
            .1
    }

    fn increase_difficulty(&mut self) {
        if self.difficulty < 1.0 - f64::EPSILON {
            self.difficulty += 0.25;
            self.difficulty = self.difficulty.max(1.0);
            return;
        }
        self.thinking_time += Duration::from_millis(500);
        self.thinking_time = self.thinking_time.max(Duration::from_millis(5000));
    }

    fn decrease_difficulty(&mut self) {
        if self.thinking_time > Duration::from_millis(250) {
            self.thinking_time -= Duration::from_millis(250);
            self.thinking_time = self.thinking_time.min(Duration::from_millis(250));
            return;
        }
        self.difficulty -= 0.25;
        self.difficulty = self.difficulty.min(0.25);
    }
}

async fn evaluate_action(
    game: &Game,
    action: &Action,
    action_group: &ActionType,
    rng: &mut Rng,
    thinking_time: Duration,
    players_active_missions: &[ActiveMissions],
) -> f64 {
    let player_index = game.active_player();
    let action_score = get_action_score(game, action, &players_active_missions[player_index]);
    let action_group_score =
        get_action_group_score(game, action_group, &players_active_missions[player_index]);
    let game = action::execute_action(game.clone(), action.clone(), player_index);
    let score = get_average_score(
        game,
        player_index,
        rng,
        thinking_time,
        players_active_missions,
    )
    .await;
    println!(
        " -> Monte Carlo score: {score}, action score: {action_score}, action group score: {action_group_score}"
    );
    score * action_score * action_group_score
}

/// Simulates the current game multiple times to the end and returns the average score for the given player relative the best opponent.
///
/// # Panics
///
/// Panics if the game is in an invalid state or if the player index is out of bounds.
pub async fn get_average_score(
    game: Game,
    player_index: usize,
    rng: &mut Rng,
    evaluation_time: Duration,
    players_active_missions: &[ActiveMissions],
) -> f64 {
    let mut iterations = 0;
    let start_time = std::time::Instant::now();
    let mut score = 0.0;
    let num_cores = num_cpus::get();
    loop {
        let mut handles = Vec::new();
        for _ in 0..num_cores {
            rng.seed = rng.seed.wrapping_add(1);
            rng.next_seed();
            let thread_rng = rng.clone();
            let new_game = game.cloned_data();
            let new_active_missions = players_active_missions.to_vec();
            let cache = game.cache.clone();
            let handle = tokio::spawn(async move {
                monte_carlo_score(
                    thread_rng,
                    player_index,
                    new_game,
                    new_active_missions,
                    cache,
                )
            });
            handles.push(handle);
        }
        for handle in handles {
            score += handle.await.expect("multi-threading error");
        }
        iterations += num_cores;
        if start_time.elapsed() >= evaluation_time {
            break;
        }
    }
    println!("Monte Carlo iterations: {iterations}");
    score / iterations as f64
}

fn monte_carlo_score(
    mut rng: Rng,
    player_index: usize,
    game_data: GameData,
    players_active_missions: Vec<ActiveMissions>,
    cache: Cache,
) -> f64 {
    let mut ai = AiActions::new();
    let new_game = monte_carlo_run(
        &mut ai,
        game_from_data(game_data, cache),
        &mut rng,
        players_active_missions,
    );
    let ai_score = new_game.players[player_index].victory_points(&new_game) as f64;
    let mut max_opponent_score = 0.0;
    for (i, player) in new_game.players.iter().enumerate() {
        if i != player_index {
            let opponent_score = player.victory_points(&new_game) as f64;
            if opponent_score > max_opponent_score {
                max_opponent_score = opponent_score;
            }
        }
    }
    ai_score - max_opponent_score
}

fn game_from_data(game_data: GameData, cache: Cache) -> Game {
    Game::from_data(game_data, cache, GameContext::AI)
}

fn monte_carlo_run(
    ai: &mut AiActions,
    mut game: Game,
    rng: &mut Rng,
    mut players_active_missions: Vec<ActiveMissions>,
) -> Game {
    loop {
        if matches!(game.state, GameState::Finished) {
            return game;
        }
        let current_player = game.active_player();
        if can_move(&game, current_player) {
            players_active_missions[current_player].update(&game, rng, None);
        }
        let action =
            choose_monte_carlo_action(ai, &game, rng, &players_active_missions[current_player]);
        game = action::execute_action(game, action, current_player);
    }
}

fn choose_monte_carlo_action(
    ai_actions: &mut AiActions,
    game: &Game,
    rng: &mut Rng,
    active_missions: &ActiveMissions,
) -> Action {
    let action_groups = get_action_groups(ai_actions, game, active_missions);
    if action_groups.is_empty() {
        return forced_action(game);
    }
    if action_groups.len() == 1 && action_groups[0].1.len() == 1 {
        return action_groups
            .into_iter()
            .next()
            .expect("there are no possible actions")
            .1
            .into_iter()
            .next()
            .expect("there are no possible actions");
    }
    let group_evaluations = action_groups
        .iter()
        .map(|(action_group, _)| get_action_group_score(game, action_group, active_missions))
        .collect::<Vec<f64>>();
    let group_index = utils::weighted_random_selection(&group_evaluations, rng);
    let action_group = action_groups
        .into_iter()
        .nth(group_index)
        .expect("index out of bounds")
        .1;
    let action_evaluations = action_group
        .iter()
        .map(|action| get_action_score(game, action, active_missions))
        .collect::<Vec<f64>>();
    let action_index = utils::weighted_random_selection(&action_evaluations, rng);
    action_group
        .into_iter()
        .nth(action_index)
        .expect("index out of bounds")
}

fn forced_action(game: &Game) -> Action {
<<<<<<< HEAD
    if matches!(game.state, GameState::Movement(_)) { Action::Movement(MovementAction::Stop) } else { Action::Playing(PlayingAction::EndTurn) }
=======
    if matches!(game.state, GameState::Movement(_)) {
        Action::Movement(MovementAction::Stop)
    } else {
        Action::Playing(PlayingAction::EndTurn)
    }
>>>>>>> 03177ac6
}

fn get_actions(
    ai_actions: &mut AiActions,
    game: &Game,
    active_missions: &ActiveMissions,
) -> Vec<(ActionType, Action)> {
    let action_groups = get_action_groups(ai_actions, game, active_missions);

    action_groups
        .into_iter()
        .flat_map(|(action_group, actions)| {
            actions
                .into_iter()
                .map(|action| (action_group.clone(), action))
                .collect::<Vec<(ActionType, Action)>>()
        })
        .collect::<Vec<(ActionType, Action)>>()
}

fn get_action_groups(
    ai_actions: &mut AiActions,
    game: &Game,
    active_missions: &ActiveMissions,
) -> Vec<(ActionType, Vec<Action>)> {
    let mut actions = ai_actions.get_available_actions(game);
    if can_move(game, active_missions.player_index) {
        let mission_actions = active_missions
            .missions
            .iter()
            .filter_map(|mission| mission.next_action.as_ref())
            .cloned()
            .map(Action::Movement)
            .collect::<Vec<Action>>();
        if !mission_actions.is_empty() {
            actions.push((ActionType::Movement, mission_actions));
        }
    }
    actions
}

fn can_move(game: &Game, player_index: usize) -> bool {
    PlayingActionType::MoveUnits
        .is_available(game, player_index)
        .is_ok()
}

#[must_use]
pub fn difficulty_factor(difficulty: f64) -> f64 {
    if difficulty >= 1.0 - f64::EPSILON {
        1.0
    } else {
        difficulty / (1.0 - difficulty)
    }
}

fn get_action_score(game: &Game, action: &Action, active_missions: &ActiveMissions) -> f64 {
    match action {
        Action::Playing(_action) => 1.0, //todo
        Action::Movement(action) => {
            let mission = active_missions
                .missions
                .iter()
                .find(|mission| {
                    mission
                        .next_action
                        .as_ref()
                        .is_some_and(|mission_action| mission_action == action)
                })
                .expect("movement action is not part of any active mission");
            mission.priority(game, active_missions)
        }
        Action::Response(_action) => 1.0,
        _ => panic!("invalid ai action"),
    }
    .powf(ACTION_SCORE_WEIGHTING)
}

fn get_action_group_score(
    game: &Game,
    action_group: &ActionType,
    active_missions: &ActiveMissions,
) -> f64 {
    match action_group {
        ActionType::Playing(_action) => 1.0, //todo
        ActionType::Movement => {
            let skip = if active_missions.missions.len() <= 3 {
                0
            } else {
                active_missions.missions.len() - 3
            };
            active_missions
                .missions
                .iter()
                .sorted_by(|a, b| {
                    a.priority(game, active_missions)
                        .total_cmp(&b.priority(game, active_missions))
                })
                .rev()
                .skip(skip)
                .fold(0.0, |acc, mission| {
                    acc + mission.priority(game, active_missions)
                })
        }
        _ => 1.0,
    }
    .powf(ACTION_SCORE_WEIGHTING)
}

/// Returns the win probability of each player in the game in the order listed in the game.
///
/// # Panics
///
/// Panics if the game is in an invalid state.
#[must_use]
pub async fn evaluate_position(game: &Game, evaluation_time: Duration) -> Vec<f64> {
    let mut rng = Rng::new();
    let start_time = std::time::Instant::now();
    let players_active_missions = game
        .players
        .iter()
        .map(|player| ActiveMissions::new(game, player.index, &mut rng, None))
        .collect::<Vec<ActiveMissions>>();
    let mut wins = vec![0; game.players.len()];
    let num_cores = num_cpus::get();
    let mut iterations = 0;
    loop {
        let mut handles = Vec::new();
        for _ in 0..num_cores {
            rng.seed = rng.seed.wrapping_add(1);
            rng.next_seed();
            let thread_rng = rng.clone();
            let new_game = game.cloned_data();
            let new_active_missions = players_active_missions.clone();
            let cache = game.cache.clone();
            let handle = tokio::spawn(async move {
                simulate_game(new_game, thread_rng, new_active_missions, cache)
            });
            handles.push(handle);
        }
        for handle in handles {
            let winner = handle.await.expect("multi-threading error");
            wins[winner] += 1;
        }
        iterations += num_cores;
        if start_time.elapsed() >= evaluation_time {
            return wins
                .iter()
                .map(|win| *win as f64 / iterations as f64)
                .collect();
        }
    }
}

fn simulate_game(
    game: GameData,
    mut rng: Rng,
    players_active_missions: Vec<ActiveMissions>,
    cache: Cache,
) -> usize {
    let new_game = monte_carlo_run(
        &mut AiActions::new(),
        game_from_data(game, cache),
        &mut rng,
        players_active_missions,
    );
    let max_score = new_game
        .players
        .iter()
        .map(|player| player.victory_points(&new_game) as f64)
        .max_by(|a, b| a.partial_cmp(b).expect("floating point error"))
        .expect("there are no players");
    for (i, player) in new_game.players.iter().enumerate() {
        let score = player.victory_points(&new_game) as f64;
        if (score - max_score).abs() < f64::EPSILON {
            return i;
        }
    }
    unreachable!("there should be a winner");
}

/// Returns a score between 0 and 1 for the given action. with 0 being the worst possible action and 1 being the best.
///
/// # Panics
///
/// Panics if the game is in an invalid state.
#[must_use]
pub fn rate_action(
    game: &Game,
    player_index: usize,
    action: &Action,
    evaluation_time: Duration,
) -> f64 {
    let mut rng = Rng::new();
    let players_active_missions = game
        .players
        .iter()
        .map(|player| ActiveMissions::new(game, player.index, &mut rng, None))
        .collect::<Vec<ActiveMissions>>();
    let runtime = Runtime::new().expect("failed to create runtime");
    let initial_score = runtime.block_on(get_average_score(
        game.clone(),
        player_index,
        &mut rng,
        evaluation_time / 2,
        &players_active_missions,
    ));
    let new_game = action::execute_action(game.clone(), action.clone(), player_index);
    let new_score = runtime.block_on(get_average_score(
        new_game,
        player_index,
        &mut rng,
        evaluation_time / 2,
        &players_active_missions,
    ));
    new_score - initial_score
}<|MERGE_RESOLUTION|>--- conflicted
+++ resolved
@@ -8,11 +8,8 @@
 
 use crate::ai_actions::AiActions;
 use crate::cache::Cache;
-<<<<<<< HEAD
-=======
 use crate::game::GameContext;
 use crate::game_data::GameData;
->>>>>>> 03177ac6
 use crate::movement::MovementAction;
 use crate::{
     action::{self, Action, ActionType},
@@ -383,15 +380,11 @@
 }
 
 fn forced_action(game: &Game) -> Action {
-<<<<<<< HEAD
-    if matches!(game.state, GameState::Movement(_)) { Action::Movement(MovementAction::Stop) } else { Action::Playing(PlayingAction::EndTurn) }
-=======
     if matches!(game.state, GameState::Movement(_)) {
         Action::Movement(MovementAction::Stop)
     } else {
         Action::Playing(PlayingAction::EndTurn)
     }
->>>>>>> 03177ac6
 }
 
 fn get_actions(
