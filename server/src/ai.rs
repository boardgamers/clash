<<<<<<< HEAD
use core::panic;
=======
extern crate num_cpus;
>>>>>>> 5bc49280
use std::time::Duration;

use itertools::Itertools;
use num_cpus;
use tokio::runtime::Runtime;

use crate::ai_actions::AiActions;
use crate::{
    action::{self, Action, ActionType},
<<<<<<< HEAD
    ai_actions,
    ai_missions::ActiveMissions,
=======
>>>>>>> 5bc49280
    game::{Game, GameData, GameState},
    playing_actions::{PlayingAction, PlayingActionType},
    utils::{self, Rng},
};

pub const ACTION_SCORE_WEIGHTING: f64 = 0.0;
const ADAPTIVE_DIFFICULTY_SCORE_THRESHOLD: f64 = 10.0;
<<<<<<< HEAD
const ALLOCATE_UNITS_EVALUATION_TIME: f64 = 0.1;
=======
>>>>>>> 5bc49280

pub struct AI {
    rng: Rng,
    pub difficulty: f64,
    pub thinking_time: Duration,
    pub adaptive_difficulty: bool,
<<<<<<< HEAD
    active_missions: ActiveMissions,
=======
    active_missions: Vec<Mission>,
    pub ai_actions: AiActions,
>>>>>>> 5bc49280
}

impl AI {
    ///
    ///
    /// # Panics
    ///
    /// Panics if the difficulty is not between 0 and 1
    ///
    ///
    /// # Panics
    ///
    /// Panics if the difficulty is not between 0 and 1
    #[must_use]
    pub fn new(
        difficulty: f64,
        thinking_time: Duration,
        adaptive_difficulty: bool,
        starting_game: &Game,
        player_index: usize,
    ) -> Self {
        assert!((0.0..=1.0).contains(&difficulty));
        let rng = Rng::new();
        let mut missions_rng = rng.clone();
        missions_rng.seed = missions_rng.seed.wrapping_add(1);
        missions_rng.next_seed();
        let starting_units = starting_game.players[player_index].units.len();

        AI {
            rng,
            difficulty,
            thinking_time,
            adaptive_difficulty,
<<<<<<< HEAD
            active_missions: ActiveMissions::new(
                starting_game,
                player_index,
                &mut missions_rng,
                Some((
                    thinking_time.mul_f64(ALLOCATE_UNITS_EVALUATION_TIME) * starting_units as u32,
                    difficulty,
                )),
            ),
=======
            active_missions: Vec::new(),
            ai_actions: AiActions::new(),
>>>>>>> 5bc49280
        }
    }

    /// Returns the next action for the AI to take.
    ///
    /// # Panics
    ///
    /// May panic if the game is in an invalid state or if `ai_actions` provides an invalid action.
    /// Returns the next action for the AI to take.
    ///
    /// # Panics
    ///
    /// Panics if it's not the AI's turn
    pub fn next_action(&mut self, game: &Game) -> Action {
<<<<<<< HEAD
        assert!(game.current_player_index == self.active_missions.player_index);
        let start_time = std::time::Instant::now();

        if can_move(game, self.active_missions.player_index) {
            let idle_units = self.active_missions.idle_units.len();
            self.active_missions.update(
                game,
                &mut self.rng,
                Some((
                    self.thinking_time.mul_f64(ALLOCATE_UNITS_EVALUATION_TIME) * idle_units as u32,
                    self.difficulty,
                )),
            );
        }

        let actions = get_actions(game, &self.active_missions);
=======
        //todo: handle movement phase actions
        let actions = self.ai_actions.get_available_actions(game);
        let actions = actions
            .into_iter()
            .flat_map(|(action_group, actions)| {
                actions
                    .into_iter()
                    .map(|action| (action_group.clone(), action))
                    .collect::<Vec<(ActionType, Action)>>()
            })
            .collect::<Vec<(ActionType, Action)>>();
>>>>>>> 5bc49280
        if actions.is_empty() {
            return Action::Playing(PlayingAction::EndTurn);
        }
        if actions.len() == 1 {
            return actions
                .into_iter()
                .next()
                .expect("there should be 1 available action")
                .1;
        }

        let runtime = Runtime::new().expect("failed to create runtime");
        let time_remaining = self.thinking_time - start_time.elapsed();
        let thinking_time_per_action = time_remaining / actions.len() as u32;
        //todo: multiple iterations with pruning

        let players_active_missions = self
            .active_missions
            .get_players_active_missions(game, &mut self.rng);
        let difficulty_factor = difficulty_factor(self.difficulty);
        let evaluations = actions
            .iter()
            .map(|(action_group, action)| {
                runtime
                    .block_on(evaluate_action(
                        game,
                        action,
                        action_group,
                        &mut self.rng,
                        &thinking_time_per_action,
                        &players_active_missions,
                    ))
                    .powf(difficulty_factor)
            })
            .collect::<Vec<f64>>();

        let chosen_action = if self.difficulty >= 1.0 - f64::EPSILON {
            evaluations
                .iter()
                .enumerate()
                .max_by(|a, b| a.1.partial_cmp(b.1).expect("floating point error"))
                .expect("there are no possible actions")
                .0
        } else {
            utils::weighted_random_selection(&evaluations, &mut self.rng)
        };

        if self.difficulty > 0.0 + f64::EPSILON {
            let final_evaluation = evaluations
                .into_iter()
                .nth(chosen_action)
                .expect("there are no possible actions")
                .powf(1.0 / difficulty_factor);
            println!("average final relative score: {final_evaluation}");
            if self.adaptive_difficulty {
                if final_evaluation > ADAPTIVE_DIFFICULTY_SCORE_THRESHOLD {
                    println!("increasing difficulty");
                    self.increase_difficulty();
                } else if final_evaluation < -ADAPTIVE_DIFFICULTY_SCORE_THRESHOLD {
                    println!("decreasing difficulty");
                    self.decrease_difficulty();
                }
            }
        } else {
            println!("can't get action score or adapt difficulty because the AI's difficulty is 0");
        }

        actions
            .into_iter()
            .nth(chosen_action)
            .expect("there are no possible actions")
            .1
    }

    fn increase_difficulty(&mut self) {
        if self.difficulty < 1.0 - f64::EPSILON {
            self.difficulty += 0.25;
            self.difficulty = self.difficulty.max(1.0);
            return;
        }
        self.thinking_time += Duration::from_millis(500);
        self.thinking_time = self.thinking_time.max(Duration::from_millis(5000));
    }

    fn decrease_difficulty(&mut self) {
        if self.thinking_time > Duration::from_millis(250) {
            self.thinking_time -= Duration::from_millis(250);
            self.thinking_time = self.thinking_time.min(Duration::from_millis(250));
            return;
        }
        self.difficulty -= 0.25;
        self.difficulty = self.difficulty.min(0.25);
    }
}

async fn evaluate_action(
    game: &Game,
    action: &Action,
    action_group: &ActionType,
    rng: &mut Rng,
    thinking_time: &Duration,
    players_active_missions: &[ActiveMissions],
) -> f64 {
    let player_index = game.active_player();
    let action_score = get_action_score(game, action, &players_active_missions[player_index]);
    let action_group_score =
        get_action_group_score(game, action_group, &players_active_missions[player_index]);
    let mut game = game.clone();
    game.supports_undo = false;
    let game = action::execute_action(game, action.clone(), player_index);
    let score = get_average_score(
        game,
        player_index,
        rng,
        thinking_time,
        players_active_missions,
    )
    .await;
    println!(
        " -> Monte Carlo score: {score}, action score: {action_score}, action group score: {action_group_score}"
    );
    score * action_score * action_group_score
}

/// Simulates the current game multiple times to the end and returns the average score for the given player relative the best opponent.
///
/// # Panics
///
/// Panics if the game is in an invalid state or if the player index is out of bounds.
pub async fn get_average_score(
    game: Game,
    player_index: usize,
    rng: &mut Rng,
    evaluation_time: &Duration,
    players_active_missions: &[ActiveMissions],
) -> f64 {
    let mut iterations = 0;
    let start_time = std::time::Instant::now();
    let mut score = 0.0;
    let num_cores = num_cpus::get();
    loop {
        let mut handles = Vec::new();
        for _ in 0..num_cores {
            rng.seed = rng.seed.wrapping_add(1);
            rng.next_seed();
            let thread_rng = rng.clone();
            let new_game = game.cloned_data();
            let new_active_missions = players_active_missions.to_vec();
            let handle = tokio::spawn(async move {
                monte_carlo_score(thread_rng, player_index, new_game, new_active_missions)
            });
            handles.push(handle);
        }
        for handle in handles {
            score += handle.await.expect("multi-threading error");
        }
        iterations += num_cores;
        if start_time.elapsed() >= *evaluation_time {
            break;
        }
    }
    println!("Monte Carlo iterations: {iterations}");
    score / iterations as f64
}

<<<<<<< HEAD
fn monte_carlo_score(
    mut rng: Rng,
    player_index: usize,
    game_data: GameData,
    players_active_missions: Vec<ActiveMissions>,
) -> f64 {
    let new_game = monte_carlo_run(
        Game::from_data(game_data),
        &mut rng,
        players_active_missions,
    );
=======
fn monte_carlo_score(mut rng: Rng, player_index: usize, game_data: GameData) -> f64 {
    let mut ai = AiActions::new();
    let mut game = Game::from_data(game_data);
    game.supports_undo = false;
    let new_game = monte_carlo_run(&mut ai, game, &mut rng);
>>>>>>> 5bc49280
    let ai_score = new_game.players[player_index].victory_points(&new_game) as f64;
    let mut max_opponent_score = 0.0;
    for (i, player) in new_game.players.iter().enumerate() {
        if i != player_index {
            let opponent_score = player.victory_points(&new_game) as f64;
            if opponent_score > max_opponent_score {
                max_opponent_score = opponent_score;
            }
        }
    }
    ai_score - max_opponent_score
}

<<<<<<< HEAD
fn monte_carlo_run(
    mut game: Game,
    rng: &mut Rng,
    mut players_active_missions: Vec<ActiveMissions>,
) -> Game {
=======
fn monte_carlo_run(ai: &mut AiActions, mut game: Game, rng: &mut Rng) -> Game {
>>>>>>> 5bc49280
    loop {
        if matches!(game.state, GameState::Finished) {
            return game;
        }
        let current_player = game.active_player();
<<<<<<< HEAD
        if can_move(&game, current_player) {
            players_active_missions[current_player].update(&game, rng, None);
        }
        let action =
            choose_monte_carlo_action(&game, rng, &players_active_missions[current_player]);
=======
        let action = choose_monte_carlo_action(ai, &game, rng);
>>>>>>> 5bc49280
        game = action::execute_action(game, action, current_player);
    }
}

<<<<<<< HEAD
fn choose_monte_carlo_action(
    game: &Game,
    rng: &mut Rng,
    active_missions: &ActiveMissions,
) -> Action {
    let action_groups = ai_actions::get_available_actions(game);
=======
fn choose_monte_carlo_action(ai: &mut AiActions, game: &Game, rng: &mut Rng) -> Action {
    let action_groups = ai.get_available_actions(game);
>>>>>>> 5bc49280
    if action_groups.is_empty() {
        return Action::Playing(PlayingAction::EndTurn);
    }
    if action_groups.len() == 1 && action_groups[0].1.len() == 1 {
        return action_groups
            .into_iter()
            .next()
            .expect("there are no possible actions")
            .1
            .into_iter()
            .next()
            .expect("there are no possible actions");
    }
    let group_evaluations = action_groups
        .iter()
        .map(|(action_group, _)| get_action_group_score(game, action_group, active_missions))
        .collect::<Vec<f64>>();
    let group_index = utils::weighted_random_selection(&group_evaluations, rng);
    let action_group = action_groups
        .into_iter()
        .nth(group_index)
        .expect("index out of bounds")
        .1;
    let action_evaluations = action_group
        .iter()
        .map(|action| get_action_score(game, action, active_missions))
        .collect::<Vec<f64>>();
    let action_index = utils::weighted_random_selection(&action_evaluations, rng);
    action_group
        .into_iter()
        .nth(action_index)
        .expect("index out of bounds")
}

fn get_actions(game: &Game, active_missions: &ActiveMissions) -> Vec<(ActionType, Action)> {
    let mut actions = ai_actions::get_available_actions(game);
    if can_move(game, active_missions.player_index) {
        actions.push((
            ActionType::Movement,
            active_missions
                .missions
                .clone()
                .into_iter()
                .filter_map(|mission| mission.next_action)
                .map(Action::Movement)
                .collect(),
        ));
    }

    actions
        .into_iter()
        .flat_map(|(action_group, actions)| {
            actions
                .into_iter()
                .map(|action| (action_group.clone(), action))
                .collect::<Vec<(ActionType, Action)>>()
        })
        .collect::<Vec<(ActionType, Action)>>()
}

fn can_move(game: &Game, player_index: usize) -> bool {
    PlayingActionType::MoveUnits
        .is_available(game, player_index)
        .is_ok()
}

#[must_use]
pub fn difficulty_factor(difficulty: f64) -> f64 {
    if difficulty >= 1.0 - f64::EPSILON {
        1.0
    } else {
        difficulty / (1.0 - difficulty)
    }
}

fn get_action_score(game: &Game, action: &Action, active_missions: &ActiveMissions) -> f64 {
    match action {
        Action::Playing(_action) => 1.0, //todo
        Action::Movement(action) => {
            let mission = active_missions
                .missions
                .iter()
                .find(|mission| {
                    mission
                        .next_action
                        .as_ref()
                        .is_some_and(|mission_action| mission_action == action)
                })
                .expect("movement action is not part of any active mission");
            mission.priority(game, active_missions)
        }
        Action::Response(_action) => 1.0,
        _ => panic!("invalid ai action"),
    }
    .powf(ACTION_SCORE_WEIGHTING)
}

fn get_action_group_score(
    game: &Game,
    action_group: &ActionType,
    active_missions: &ActiveMissions,
) -> f64 {
    match action_group {
        ActionType::Playing(_action) => 1.0, //todo
        ActionType::Movement => {
            let skip = if active_missions.missions.len() <= 3 {
                0
            } else {
                active_missions.missions.len() - 3
            };
            active_missions
                .missions
                .iter()
                .sorted_by(|a, b| {
                    a.priority(game, active_missions)
                        .total_cmp(&b.priority(game, active_missions))
                })
                .rev()
                .skip(skip)
                .fold(0.0, |acc, mission| {
                    acc + mission.priority(game, active_missions)
                })
        }
        _ => 1.0,
    }
    .powf(ACTION_SCORE_WEIGHTING)
}

/// Returns the win probability of each player in the game in the order listed in the game.
///
/// # Panics
///
/// Panics if the game is in an invalid state.
#[must_use]
<<<<<<< HEAD
pub async fn evaluate_position(game: &Game, evaluation_time: Duration) -> Vec<f64> {
=======
pub fn evaluate_position(ai: &mut AiActions, game: &Game, evaluation_time: Duration) -> Vec<f64> {
>>>>>>> 5bc49280
    let mut rng = Rng::new();
    let start_time = std::time::Instant::now();
    let players_active_missions = game
        .players
        .iter()
        .map(|player| ActiveMissions::new(game, player.index, &mut rng, None))
        .collect::<Vec<ActiveMissions>>();
    let mut wins = vec![0; game.players.len()];
    let num_cores = num_cpus::get();
    let mut iterations = 0;
    loop {
<<<<<<< HEAD
        let mut handles = Vec::new();
        for _ in 0..num_cores {
            rng.seed = rng.seed.wrapping_add(1);
            rng.next_seed();
            let thread_rng = rng.clone();
            let new_game = game.cloned_data();
            let new_active_missions = players_active_missions.clone();
            let handle =
                tokio::spawn(
                    async move { simulate_game(new_game, thread_rng, new_active_missions) },
                );
            handles.push(handle);
=======
        let new_game = monte_carlo_run(ai, game.clone(), &mut rng);
        let max_score = new_game
            .players
            .iter()
            .map(|player| player.victory_points(&new_game) as f64)
            .max_by(|a, b| a.partial_cmp(b).expect("floating point error"))
            .expect("there are no players");
        for (i, player) in new_game.players.iter().enumerate() {
            let score = player.victory_points(&new_game) as f64;
            if (score - max_score).abs() < f64::EPSILON {
                wins[i] += 1;
            }
>>>>>>> 5bc49280
        }
        for handle in handles {
            let winner = handle.await.expect("multi-threading error");
            wins[winner] += 1;
        }
        iterations += num_cores;
        if start_time.elapsed() >= evaluation_time {
            return wins
                .iter()
                .map(|win| *win as f64 / iterations as f64)
                .collect();
        }
    }
}

fn simulate_game(
    game: GameData,
    mut rng: Rng,
    players_active_missions: Vec<ActiveMissions>,
) -> usize {
    let new_game = monte_carlo_run(Game::from_data(game), &mut rng, players_active_missions);
    let max_score = new_game
        .players
        .iter()
        .map(|player| player.victory_points(&new_game) as f64)
        .max_by(|a, b| a.partial_cmp(b).expect("floating point error"))
        .expect("there are no players");
    for (i, player) in new_game.players.iter().enumerate() {
        let score = player.victory_points(&new_game) as f64;
        if (score - max_score).abs() < f64::EPSILON {
            return i;
        }
    }
    unreachable!("there should be a winner");
}

/// Returns a score between 0 and 1 for the given action. with 0 being the worst possible action and 1 being the best.
///
/// # Panics
///
/// Panics if the game is in an invalid state.
#[must_use]
pub fn rate_action(ai: &mut AI, game: &Game, action: &Action, evaluation_time: Duration) -> f64 {
    let all_actions = ai.ai_actions.get_available_actions(game);
    let all_actions = all_actions
        .into_iter()
        .flat_map(|(action_group, actions)| {
            actions
                .into_iter()
                .map(|action| (action_group.clone(), action))
                .collect::<Vec<(ActionType, Action)>>()
        })
        .collect::<Vec<(ActionType, Action)>>();
    if all_actions.is_empty() {
        return 1.0;
    }
    let action_index = all_actions
        .iter()
        .position(|(_, a)| a == action)
        .expect("action not found in available actions");
    let mut rng = Rng::new();
    let players_active_missions = game
        .players
        .iter()
        .map(|player| ActiveMissions::new(game, player.index, &mut rng, None))
        .collect::<Vec<ActiveMissions>>();
    let runtime = Runtime::new().expect("failed to create runtime");
    let thinking_time_per_action = evaluation_time / all_actions.len() as u32;
    let evaluations = all_actions
        .iter()
        .map(|(action_group, action)| {
            runtime.block_on(evaluate_action(
                game,
                action,
                action_group,
                &mut rng,
                &thinking_time_per_action,
                &players_active_missions,
            ))
        })
        .collect::<Vec<f64>>();
    let max_evaluation = evaluations
        .iter()
        .max_by(|a, b| a.partial_cmp(b).expect("floating point error"))
        .expect("there are no possible actions");
    let min_evaluation = evaluations
        .iter()
        .min_by(|a, b| a.partial_cmp(b).expect("floating point error"))
        .expect("there are no possible actions");
    evaluations[action_index] - *min_evaluation / (*max_evaluation - *min_evaluation)
}<|MERGE_RESOLUTION|>--- conflicted
+++ resolved
@@ -1,8 +1,5 @@
-<<<<<<< HEAD
 use core::panic;
-=======
 extern crate num_cpus;
->>>>>>> 5bc49280
 use std::time::Duration;
 
 use itertools::Itertools;
@@ -12,11 +9,8 @@
 use crate::ai_actions::AiActions;
 use crate::{
     action::{self, Action, ActionType},
-<<<<<<< HEAD
     ai_actions,
     ai_missions::ActiveMissions,
-=======
->>>>>>> 5bc49280
     game::{Game, GameData, GameState},
     playing_actions::{PlayingAction, PlayingActionType},
     utils::{self, Rng},
@@ -24,22 +18,15 @@
 
 pub const ACTION_SCORE_WEIGHTING: f64 = 0.0;
 const ADAPTIVE_DIFFICULTY_SCORE_THRESHOLD: f64 = 10.0;
-<<<<<<< HEAD
 const ALLOCATE_UNITS_EVALUATION_TIME: f64 = 0.1;
-=======
->>>>>>> 5bc49280
 
 pub struct AI {
     rng: Rng,
     pub difficulty: f64,
     pub thinking_time: Duration,
     pub adaptive_difficulty: bool,
-<<<<<<< HEAD
     active_missions: ActiveMissions,
-=======
-    active_missions: Vec<Mission>,
     pub ai_actions: AiActions,
->>>>>>> 5bc49280
 }
 
 impl AI {
@@ -73,7 +60,6 @@
             difficulty,
             thinking_time,
             adaptive_difficulty,
-<<<<<<< HEAD
             active_missions: ActiveMissions::new(
                 starting_game,
                 player_index,
@@ -83,10 +69,7 @@
                     difficulty,
                 )),
             ),
-=======
-            active_missions: Vec::new(),
             ai_actions: AiActions::new(),
->>>>>>> 5bc49280
         }
     }
 
@@ -101,7 +84,6 @@
     ///
     /// Panics if it's not the AI's turn
     pub fn next_action(&mut self, game: &Game) -> Action {
-<<<<<<< HEAD
         assert!(game.current_player_index == self.active_missions.player_index);
         let start_time = std::time::Instant::now();
 
@@ -118,19 +100,6 @@
         }
 
         let actions = get_actions(game, &self.active_missions);
-=======
-        //todo: handle movement phase actions
-        let actions = self.ai_actions.get_available_actions(game);
-        let actions = actions
-            .into_iter()
-            .flat_map(|(action_group, actions)| {
-                actions
-                    .into_iter()
-                    .map(|action| (action_group.clone(), action))
-                    .collect::<Vec<(ActionType, Action)>>()
-            })
-            .collect::<Vec<(ActionType, Action)>>();
->>>>>>> 5bc49280
         if actions.is_empty() {
             return Action::Playing(PlayingAction::EndTurn);
         }
@@ -296,7 +265,6 @@
     score / iterations as f64
 }
 
-<<<<<<< HEAD
 fn monte_carlo_score(
     mut rng: Rng,
     player_index: usize,
@@ -308,13 +276,6 @@
         &mut rng,
         players_active_missions,
     );
-=======
-fn monte_carlo_score(mut rng: Rng, player_index: usize, game_data: GameData) -> f64 {
-    let mut ai = AiActions::new();
-    let mut game = Game::from_data(game_data);
-    game.supports_undo = false;
-    let new_game = monte_carlo_run(&mut ai, game, &mut rng);
->>>>>>> 5bc49280
     let ai_score = new_game.players[player_index].victory_points(&new_game) as f64;
     let mut max_opponent_score = 0.0;
     for (i, player) in new_game.players.iter().enumerate() {
@@ -328,44 +289,31 @@
     ai_score - max_opponent_score
 }
 
-<<<<<<< HEAD
 fn monte_carlo_run(
-    mut game: Game,
+    ai: &mut AiActions,mut game: Game,
     rng: &mut Rng,
     mut players_active_missions: Vec<ActiveMissions>,
 ) -> Game {
-=======
-fn monte_carlo_run(ai: &mut AiActions, mut game: Game, rng: &mut Rng) -> Game {
->>>>>>> 5bc49280
     loop {
         if matches!(game.state, GameState::Finished) {
             return game;
         }
         let current_player = game.active_player();
-<<<<<<< HEAD
         if can_move(&game, current_player) {
             players_active_missions[current_player].update(&game, rng, None);
         }
         let action =
-            choose_monte_carlo_action(&game, rng, &players_active_missions[current_player]);
-=======
-        let action = choose_monte_carlo_action(ai, &game, rng);
->>>>>>> 5bc49280
+            choose_monte_carlo_action(ai, &game, rng, &players_active_missions[current_player]);
         game = action::execute_action(game, action, current_player);
     }
 }
 
-<<<<<<< HEAD
 fn choose_monte_carlo_action(
-    game: &Game,
+    ai: &mut AiActions,game: &Game,
     rng: &mut Rng,
     active_missions: &ActiveMissions,
 ) -> Action {
-    let action_groups = ai_actions::get_available_actions(game);
-=======
-fn choose_monte_carlo_action(ai: &mut AiActions, game: &Game, rng: &mut Rng) -> Action {
     let action_groups = ai.get_available_actions(game);
->>>>>>> 5bc49280
     if action_groups.is_empty() {
         return Action::Playing(PlayingAction::EndTurn);
     }
@@ -500,11 +448,7 @@
 ///
 /// Panics if the game is in an invalid state.
 #[must_use]
-<<<<<<< HEAD
-pub async fn evaluate_position(game: &Game, evaluation_time: Duration) -> Vec<f64> {
-=======
-pub fn evaluate_position(ai: &mut AiActions, game: &Game, evaluation_time: Duration) -> Vec<f64> {
->>>>>>> 5bc49280
+pub async fn evaluate_position(ai: &mut AiActions, game: &Game, evaluation_time: Duration) -> Vec<f64> {
     let mut rng = Rng::new();
     let start_time = std::time::Instant::now();
     let players_active_missions = game
@@ -516,7 +460,6 @@
     let num_cores = num_cpus::get();
     let mut iterations = 0;
     loop {
-<<<<<<< HEAD
         let mut handles = Vec::new();
         for _ in 0..num_cores {
             rng.seed = rng.seed.wrapping_add(1);
@@ -529,20 +472,6 @@
                     async move { simulate_game(new_game, thread_rng, new_active_missions) },
                 );
             handles.push(handle);
-=======
-        let new_game = monte_carlo_run(ai, game.clone(), &mut rng);
-        let max_score = new_game
-            .players
-            .iter()
-            .map(|player| player.victory_points(&new_game) as f64)
-            .max_by(|a, b| a.partial_cmp(b).expect("floating point error"))
-            .expect("there are no players");
-        for (i, player) in new_game.players.iter().enumerate() {
-            let score = player.victory_points(&new_game) as f64;
-            if (score - max_score).abs() < f64::EPSILON {
-                wins[i] += 1;
-            }
->>>>>>> 5bc49280
         }
         for handle in handles {
             let winner = handle.await.expect("multi-threading error");
