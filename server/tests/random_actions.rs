use crate::common::{GamePath, to_json, write_result};
use async_std::task;
use itertools::Itertools;
use server::action::ActionType;
use server::ai_actions::AiActions;
use server::cache::Cache;
use server::game::{Game, GameContext};
use server::game_setup::GameSetupBuilder;
use server::movement::{MoveUnits, MovementAction, possible_move_routes};
use server::playing_actions::PlayingActionType;
use server::profiling::start_profiling;
use server::{
    action::{self, Action},
    ai_actions,
    game::GameState,
    game_setup,
    utils::{Rng, Shuffle},
};
use std::env;

mod common;

#[cfg(not(target_arch = "wasm32"))]
#[tokio::test]
async fn test_random_actions() {
    let iterations = env::var("ITERATIONS")
        .map(|v| v.parse::<usize>().ok())
        .ok()
        .flatten()
        .unwrap_or(100);

    start_profiling();
    let num_cores = num_cpus::get();
    let cache = Cache::new();

    let mut rng = Rng::new();
    let mut iteration = 0;
    loop {
        let mut handles = Vec::new();
        for _ in 0..num_cores {
            rng.seed = rng.seed.wrapping_add(1);
            rng.next_seed();
            let thread_rng = rng.clone();
<<<<<<< HEAD
            let handle = task::spawn(async move { random_actions_iteration(thread_rng) });
=======
            let cache = cache.clone();
            let handle = task::spawn(async move { random_actions_iteration(thread_rng, cache) });
>>>>>>> 03177ac6
            handles.push(handle);
        }
        for handle in handles {
            handle.await;
            iteration += 1;
            if iteration % 100 == 0 {
                println!("Iterations: {}", iteration);
            }
        }
        if iteration >= iterations {
            break;
        }
    }
}

<<<<<<< HEAD
fn random_actions_iteration(mut rng: Rng) {
=======
#[cfg(not(target_arch = "wasm32"))]
fn random_actions_iteration(mut rng: Rng, cache: Cache) {
>>>>>>> 03177ac6
    let seed = rng.range(0, 10_usize.pow(15)).to_string();
    let mut game =
        game_setup::setup_game_with_cache(&GameSetupBuilder::new(2).seed(seed).build(), cache);
    game.context = GameContext::AI;
    let mut ai_actions = AiActions::new();
    loop {
        if matches!(game.state, GameState::Finished) {
            break;
        }
        let player_index = game.active_player();
        let mut actions = ai_actions.get_available_actions(&game);
        actions.extend(get_movement_actions(&mut ai_actions, &game));

        let actions = actions
            .into_iter()
            .flat_map(|(_, actions)| actions)
            .collect::<Vec<Action>>();
        let action = actions
            .take_random_element(&mut rng)
            .unwrap_or_else(|| no_action_available(&game));

        match action::execute_without_undo(&mut game, action.clone(), player_index) {
            Ok(_) => {}
            Err(e) => {
                use chrono::Utc;
                let rfc_format = Utc::now().to_rfc3339();
                let file = format!("failure{rfc_format}");

                write_result(&to_json(&game), &GamePath::new(".", &file));

                panic!(
                    "player {player_index} action {action:?}\nresult stored in {file}.json: {e:?}"
                )
            }
        }
    }
}

#[cfg(not(target_arch = "wasm32"))]
fn no_action_available(game: &Game) -> Action {
    use server::action::Action;
    use server::game::GameState;
    use server::movement::MovementAction;
    use server::playing_actions::PlayingAction;
    if matches!(game.state, GameState::Movement(_)) {
        return Action::Movement(MovementAction::Stop);
    }
    Action::Playing(PlayingAction::EndTurn)
}

#[cfg(not(target_arch = "wasm32"))]
pub fn get_movement_actions(
    ai_actions: &mut AiActions,
    game: &Game,
) -> Vec<(ActionType, Vec<Action>)> {
    if PlayingActionType::MoveUnits
        .is_available(game, game.current_player_index)
        .is_err()
    {
        return vec![];
    }

    let p = game.player(game.current_player_index);

    // always move entire stacks as a simplification
    let actions = p
        .units
        .iter()
        .chunk_by(|u| u.position)
        .into_iter()
        .flat_map(|(pos, units)| {
            let unit_ids = units.into_iter().map(|u| u.id).collect_vec();
            let destinations = possible_move_routes(p, game, &unit_ids, pos, None);
            destinations
                .map(|d| {
                    d.iter()
                        .filter_map(|route| {
                            ai_actions::try_payment(ai_actions, &route.cost, p).map({
                                let value = unit_ids.clone();
                                move |pay| {
                                    Action::Movement(MovementAction::Move(MoveUnits::new(
                                        value,
                                        route.destination,
                                        None,
                                        pay,
                                    )))
                                }
                            })
                        })
                        .collect_vec()
                })
                .unwrap_or_default()
        })
        .collect_vec();

    if actions.is_empty() {
        return vec![];
    }
    vec![(ActionType::Playing(PlayingActionType::MoveUnits), actions)]

    // todo embark
    // || can_embark(game, p, unit)
}<|MERGE_RESOLUTION|>--- conflicted
+++ resolved
@@ -41,12 +41,8 @@
             rng.seed = rng.seed.wrapping_add(1);
             rng.next_seed();
             let thread_rng = rng.clone();
-<<<<<<< HEAD
-            let handle = task::spawn(async move { random_actions_iteration(thread_rng) });
-=======
             let cache = cache.clone();
             let handle = task::spawn(async move { random_actions_iteration(thread_rng, cache) });
->>>>>>> 03177ac6
             handles.push(handle);
         }
         for handle in handles {
@@ -62,12 +58,8 @@
     }
 }
 
-<<<<<<< HEAD
-fn random_actions_iteration(mut rng: Rng) {
-=======
 #[cfg(not(target_arch = "wasm32"))]
 fn random_actions_iteration(mut rng: Rng, cache: Cache) {
->>>>>>> 03177ac6
     let seed = rng.range(0, 10_usize.pow(15)).to_string();
     let mut game =
         game_setup::setup_game_with_cache(&GameSetupBuilder::new(2).seed(seed).build(), cache);
