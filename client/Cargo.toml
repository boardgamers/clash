[package]
name = "client"
version = "0.1.0"
edition = "2024"
default-run = "local_client"
license = "MIT"
repository = "git@github.com:boardgamers/clash.git"
homepage = "https://www.boardgamers.space/"
description = "A client for Clash of Cultures"

[profile.dev]
debug = true

[profile.release]
debug = true

[dependencies]
macroquad = "0.4.14"
hex2d = "1.1.0"
itertools = "0.14.0"
serde_json = "1.0.140"
server = { path = "../server", version = "0.1.0" }
wasm-bindgen = "0.2.95"
wasm-bindgen-futures = "0.4.50"
lazy_static = "1.4.0"
log = "0.4.27"
async-std = "1.13.1"
serde-wasm-bindgen = "0.6.5"
console_error_panic_hook = "0.1.7"
web-sys = { version = "0.3.72", features = ["Window"] }
js-sys = "0.3.72"
<<<<<<< HEAD
=======
pyroscope = { version = "0.5.8", optional = true }
pyroscope_pprofrs = { version = "0.2.8", optional = true }

[features]
profiling = ["dep:pyroscope", "dep:pyroscope_pprofrs"]
>>>>>>> aef62b6b

[[bin]]
name = "local_client"
path = "src/local_client/bin/main.rs"

[[bin]]
name = "remote_client"
path = "src/remote_client/bin/main.rs"<|MERGE_RESOLUTION|>--- conflicted
+++ resolved
@@ -29,14 +29,11 @@
 console_error_panic_hook = "0.1.7"
 web-sys = { version = "0.3.72", features = ["Window"] }
 js-sys = "0.3.72"
-<<<<<<< HEAD
-=======
 pyroscope = { version = "0.5.8", optional = true }
 pyroscope_pprofrs = { version = "0.2.8", optional = true }
 
 [features]
 profiling = ["dep:pyroscope", "dep:pyroscope_pprofrs"]
->>>>>>> aef62b6b
 
 [[bin]]
 name = "local_client"
